--- conflicted
+++ resolved
@@ -452,33 +452,9 @@
   if (!mediaIdSchema.safeParse(mediaId).success) {
     throw new Error('Invalid media ID');
   }
-
-<<<<<<< HEAD
   if (!mediaTypeSchema.safeParse(mediaType).success) {
     throw new Error('Invalid media type');
   }
-=======
-  const listsWithStatusAndCounts = await Promise.all(
-    userLists.map(async (list) => {
-      const [itemCount, hasItem] = await Promise.all([
-        db
-          .select({ count: listItems.id })
-          .from(listItems)
-          .where(eq(listItems.listId, list.id))
-          .then((rows) => rows.length),
-        db
-          .select({ id: listItems.id })
-          .from(listItems)
-          .where(
-            and(
-              eq(listItems.listId, list.id),
-              eq(listItems.resourceId, mediaId),
-              eq(listItems.resourceType, mediaType)
-            )
-          )
-          .then((rows) => rows.length > 0),
-      ]);
->>>>>>> 0091999e
 
   try {
     const listsWithStatusAndCounts = await db
