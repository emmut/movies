--- conflicted
+++ resolved
@@ -40,16 +40,6 @@
             return;
           }
 
-<<<<<<< HEAD
-          await db.insert(watchlist).values(
-            anonymousUserWatchlist.map(({ resourceId, resourceType }) => ({
-              id: crypto.randomUUID(),
-              resourceId,
-              resourceType,
-              userId: newUser.user.id,
-            }))
-          );
-=======
           // Transfer watchlist items from anonymous user to linked account
           // Duplicates are handled by unique constraint on (userId, resourceId, resourceType)
           await db
@@ -63,7 +53,6 @@
               }))
             )
             .onConflictDoNothing();
->>>>>>> 86883708
         } catch (error) {
           console.error('Failed to link your account:', error);
         }
