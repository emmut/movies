--- conflicted
+++ resolved
@@ -42,14 +42,23 @@
   return data;
 }
 
-<<<<<<< HEAD
 export async function addPasskey() {
   const data = await authClient.passkey.addPasskey();
 
   if (data?.error) {
     throw new Error(data.error.message);
   }
-=======
+
+export async function signInPasskey(email: string) {
+  const data = await authClient.signIn.passkey({
+    email,
+    autoFill: true,
+  });
+
+  if (data?.error) {
+    throw new Error(data.error.message);
+  }
+
 /**
  * Initiates a GitHub social sign-in flow and returns the authentication result.
  *
@@ -63,23 +72,10 @@
     callbackURL: '/',
     errorCallbackURL: '/login?error=failed_to_login',
   });
->>>>>>> 86883708
 
   return data;
 }
 
-<<<<<<< HEAD
-export async function signInPasskey(email: string) {
-  const data = await authClient.signIn.passkey({
-    email,
-    autoFill: true,
-  });
-
-  if (data?.error) {
-    throw new Error(data.error.message);
-  }
-
-=======
 /**
  * Initiates a GitHub social sign-in flow for account linking in settings.
  *
@@ -93,7 +89,6 @@
     errorCallbackURL: '/settings?error=failed_to_link_account',
   });
 
->>>>>>> 86883708
   return data;
 }
 
