'use server';

<<<<<<< HEAD
import { watchlist } from '@/db/schema/auth';
=======
import { watchlist } from '@/db/schema/watchlist';
>>>>>>> 86883708
import { getUser } from '@/lib/auth-server';
import { db } from '@/lib/db';
import { resourceIdSchema } from '@/lib/validations';
import { and, eq } from 'drizzle-orm';
import { revalidatePath } from 'next/cache';
import { redirect } from 'next/navigation';

/**
 * Adds a movie to the authenticated user's watchlist.
 *
 * If the user is not logged in, redirects to the login page. Throws an error if the movie is already in the watchlist.
 *
 * @param movieId - The ID of the movie to add.
 * @returns An object indicating success.
 *
 * @throws {Error} If the movie is already in the user's watchlist.
 * @throws {Error} If the operation fails for any other reason.
 */
type AddToWatchlistParams = {
  resourceId: number;
  resourceType: string;
};

/**
 * Adds a resource to the authenticated user's watchlist.
 *
 * Validates the resource ID and type, ensures the user is authenticated, and prevents duplicate entries in the watchlist. Updates the cache for both the watchlist and the specific resource page upon successful addition.
 *
 * @param resourceId - The unique identifier of the resource to add.
 * @param resourceType - The type of the resource (e.g., "movie", "show").
 * @returns An object indicating success.
 *
 * @throws {Error} If the resource is already in the user's watchlist or if the operation fails.
 */
export async function addToWatchlist({
  resourceId,
  resourceType,
}: AddToWatchlistParams) {
  const validatedResourceId = resourceIdSchema.parse({
    resourceId,
    resourceType,
  });

  const user = await getUser();

  if (!user) {
    redirect('/login');
  }

  try {
    const existing = await db
      .select()
      .from(watchlist)
      .where(
        and(
          eq(watchlist.userId, user.id),
          eq(watchlist.resourceId, validatedResourceId.resourceId),
          eq(watchlist.resourceType, validatedResourceId.resourceType)
        )
      );

    if (existing.length > 0) {
      throw new Error('Movie already in watchlist');
    }

    await db.insert(watchlist).values({
      id: crypto.randomUUID(),
      userId: user.id,
      resourceId: validatedResourceId.resourceId,
      resourceType: validatedResourceId.resourceType,
    });

    revalidatePath('/watchlist');
    revalidatePath(
      `/${validatedResourceId.resourceType}/${validatedResourceId.resourceId}`
    );

    return { success: true };
  } catch (error) {
    console.error('Error adding to watchlist:', error);
    throw new Error('Failed to add movie to watchlist');
  }
}

/**
 * Removes a movie from the authenticated user's watchlist.
 *
 * Redirects to the login page if no user is authenticated. After removal, revalidates the watchlist and movie pages to ensure cache consistency.
 *
 * @param movieId - The ID of the movie to remove from the watchlist.
 * @returns An object indicating successful removal.
 *
 * @throws {Error} If the removal operation fails.
 */
type RemoveFromWatchlistParams = {
  resourceId: number;
  resourceType: string;
};

/**
 * Removes a resource from the authenticated user's watchlist.
 *
 * @param resourceId - The unique identifier of the resource to remove.
 * @param resourceType - The type of the resource (e.g., movie, show).
 * @returns An object indicating successful removal.
 *
 * @throws {Error} If the removal operation fails.
 * @remark Redirects to the login page if no authenticated user is found.
 */
export async function removeFromWatchlist({
  resourceId,
  resourceType,
}: RemoveFromWatchlistParams) {
  const validatedResourceId = resourceIdSchema.parse({
    resourceId,
    resourceType,
  });

  const user = await getUser();

  if (!user) {
    redirect('/login');
  }

  try {
    await db
      .delete(watchlist)
      .where(
        and(
          eq(watchlist.userId, user.id),
          eq(watchlist.resourceId, validatedResourceId.resourceId),
          eq(watchlist.resourceType, validatedResourceId.resourceType)
        )
      );

    revalidatePath('/watchlist');
    revalidatePath(
      `/${validatedResourceId.resourceType}/${validatedResourceId.resourceId}`
    );

    return { success: true };
  } catch (error) {
    console.error('Error removing from watchlist:', error);
    throw new Error('Failed to remove movie from watchlist');
  }
}

/**
 * Adds or removes a movie from the authenticated user's watchlist, toggling its presence.
 *
 * If the movie is already in the user's watchlist, it is removed; otherwise, it is added.
 *
 * @param movieId - The ID of the movie to toggle in the watchlist.
 * @returns An object indicating success and whether the movie was 'added' or 'removed'.
 *
 * @throws {Error} If the user is not authenticated or if the watchlist update fails.
 */
type ToggleWatchlistParams = {
  resourceId: number;
  resourceType: string;
};

/**
 * Adds or removes a resource from the authenticated user's watchlist, toggling its presence.
 *
 * If the resource is already in the user's watchlist, it is removed; otherwise, it is added. The function revalidates the cache for both the resource page and the watchlist page after the operation.
 *
 * @param resourceId - The unique identifier of the resource to toggle.
 * @param resourceType - The type of the resource (e.g., "movie", "show").
 * @returns An object indicating success and the action performed: either `'added'` or `'removed'`.
 *
 * @throws {Error} If the operation fails due to a database error or other unexpected issue.
 * @remark Redirects to the login page if no authenticated user is found.
 */
export async function toggleWatchlist({
  resourceId,
  resourceType,
}: ToggleWatchlistParams) {
  const validatedResourceId = resourceIdSchema.parse({
    resourceId,
    resourceType,
  });

  const user = await getUser();

  if (!user) {
    redirect('/login');
  }

  try {
    const existing = await db
      .select()
      .from(watchlist)
      .where(
        and(
          eq(watchlist.userId, user.id),
          eq(watchlist.resourceId, validatedResourceId.resourceId),
          eq(watchlist.resourceType, validatedResourceId.resourceType)
        )
      );

    let state;
    if (existing.length > 0) {
      await db
        .delete(watchlist)
        .where(
          and(
            eq(watchlist.userId, user.id),
            eq(watchlist.resourceId, validatedResourceId.resourceId),
            eq(watchlist.resourceType, validatedResourceId.resourceType)
          )
        );
      state = 'removed';
    } else {
      await db.insert(watchlist).values({
        id: crypto.randomUUID(),
        userId: user.id,
        resourceId: validatedResourceId.resourceId,
        resourceType: validatedResourceId.resourceType,
      });
      state = 'added';
    }

    revalidatePath(
      `/${validatedResourceId.resourceType}/${validatedResourceId.resourceId}`
    );
    revalidatePath('/watchlist');

    return { success: true, action: state };
  } catch (error) {
    console.error('Error toggling watchlist:', error);
    throw new Error('Failed to update watchlist');
  }
}<|MERGE_RESOLUTION|>--- conflicted
+++ resolved
@@ -1,10 +1,6 @@
 'use server';
 
-<<<<<<< HEAD
-import { watchlist } from '@/db/schema/auth';
-=======
 import { watchlist } from '@/db/schema/watchlist';
->>>>>>> 86883708
 import { getUser } from '@/lib/auth-server';
 import { db } from '@/lib/db';
 import { resourceIdSchema } from '@/lib/validations';
