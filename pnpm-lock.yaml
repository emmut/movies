--- conflicted
+++ resolved
@@ -74,11 +74,7 @@
         version: 2.1.1
       drizzle-orm:
         specifier: ^0.44.6
-<<<<<<< HEAD
-        version: 0.44.6(@libsql/client@0.15.8)(@neondatabase/serverless@1.0.2)(@types/better-sqlite3@7.6.13)(@types/pg@8.15.4)(better-sqlite3@11.10.0)(kysely@0.28.5)
-=======
         version: 0.44.6(@libsql/client@0.15.8)(@neondatabase/serverless@1.0.2)(@types/better-sqlite3@7.6.13)(@types/pg@8.15.5)(better-sqlite3@11.10.0)(kysely@0.28.8)
->>>>>>> 783a90f5
       lucide-react:
         specifier: ^0.545.0
         version: 0.545.0(react@19.2.0)
@@ -562,10 +558,6 @@
     resolution: {integrity: sha512-D2hP9eA+Sqx1kBZgzxZh0y1trbuU+JoDkiEwqhQ36nodYqJwyEIhPSdMNd7lOm/4io72luTPWH20Yda0xOuUow==}
     engines: {node: '>=6.9.0'}
 
-<<<<<<< HEAD
-  '@babel/types@7.28.2':
-    resolution: {integrity: sha512-ruv7Ae4J5dUYULmeXw1gmb7rYRz57OWCPM57pHojnLq/3Z1CK2lNSLTCVjxVk1F/TZHwOZZrOWi0ur95BbLxNQ==}
-=======
   '@babel/helper-validator-option@7.27.1':
     resolution: {integrity: sha512-YvjJow9FxbhFFKDSuFnVCe2WxXk1zWc22fFePVNEaWJEu8IrZVlda6N0uHwzZrUM1il7NC9Mlp4MaJYbYd9JSg==}
     engines: {node: '>=6.9.0'}
@@ -589,7 +581,6 @@
 
   '@babel/types@7.28.4':
     resolution: {integrity: sha512-bkFqkLhh3pMBUQQkpVgWDWq/lqzc2678eUyDlTBhRqhCHFguYYGM0Efga7tYk4TogG/3x0EEl66/OQ+WGbWB/Q==}
->>>>>>> 783a90f5
     engines: {node: '>=6.9.0'}
 
   '@better-auth/core@1.3.27':
@@ -2906,13 +2897,8 @@
   '@types/node@18.19.130':
     resolution: {integrity: sha512-GRaXQx6jGfL8sKfaIDD6OupbIHBr9jv7Jnaml9tB7l4v068PAOXqfcujMMo5PhbIs6ggR1XODELqahT2R8v0fg==}
 
-<<<<<<< HEAD
-  '@types/node@22.18.1':
-    resolution: {integrity: sha512-rzSDyhn4cYznVG+PCzGe1lwuMYJrcBS1fc3JqSa2PvtABwWo+dZ1ij5OVok3tqfpEBCBoaR4d7upFJk73HRJDw==}
-=======
   '@types/node@22.18.10':
     resolution: {integrity: sha512-anNG/V/Efn/YZY4pRzbACnKxNKoBng2VTFydVu8RRs5hQjikP8CQfaeAV59VFSCzKNp90mXiVXW2QzV56rwMrg==}
->>>>>>> 783a90f5
 
   '@types/node@24.7.2':
     resolution: {integrity: sha512-/NbVmcGTP+lj5oa4yiYxxeBjRivKQ5Ns1eSZeB99ExsEQ6rX5XYU1Zy/gGxY/ilqtD4Etx9mKyrPxZRetiahhA==}
@@ -4380,13 +4366,8 @@
     resolution: {integrity: sha512-o+NO+8WrRiQEE4/7nwRJhN1HWpVmJm511pBHUxPLtp0BUISzlBplORYSmTclCnJvQq2tKu/sgl3xVpkc7ZWuQQ==}
     engines: {node: '>=6'}
 
-<<<<<<< HEAD
-  kysely@0.28.5:
-    resolution: {integrity: sha512-rlB0I/c6FBDWPcQoDtkxi9zIvpmnV5xoIalfCMSMCa7nuA6VGA3F54TW9mEgX4DVf10sXAWCF5fDbamI/5ZpKA==}
-=======
   kysely@0.28.8:
     resolution: {integrity: sha512-QUOgl5ZrS9IRuhq5FvOKFSsD/3+IA6MLE81/bOOTRA/YQpKDza2sFdN5g6JCB9BOpqMJDGefLCQ9F12hRS13TA==}
->>>>>>> 783a90f5
     engines: {node: '>=20.0.0'}
 
   language-subtag-registry@0.3.23:
@@ -6891,9 +6872,6 @@
 
   '@babel/helper-validator-identifier@7.27.1': {}
 
-<<<<<<< HEAD
-  '@babel/types@7.28.2':
-=======
   '@babel/helper-validator-option@7.27.1': {}
 
   '@babel/helpers@7.28.4':
@@ -6924,7 +6902,6 @@
       - supports-color
 
   '@babel/types@7.28.4':
->>>>>>> 783a90f5
     dependencies:
       '@babel/helper-string-parser': 7.27.1
       '@babel/helper-validator-identifier': 7.27.1
@@ -7515,14 +7492,10 @@
   '@esbuild/win32-x64@0.25.4':
     optional: true
 
-<<<<<<< HEAD
   '@esbuild/win32-x64@0.25.8':
     optional: true
 
-  '@eslint-community/eslint-utils@4.7.0(eslint@9.35.0(jiti@2.6.1))':
-=======
   '@eslint-community/eslint-utils@4.8.0(eslint@9.37.0(jiti@2.6.1))':
->>>>>>> 783a90f5
     dependencies:
       eslint: 9.37.0(jiti@2.6.1)
       eslint-visitor-keys: 3.4.3
@@ -7896,13 +7869,8 @@
 
   '@neondatabase/serverless@1.0.2':
     dependencies:
-<<<<<<< HEAD
-      '@types/node': 22.18.1
-      '@types/pg': 8.15.4
-=======
       '@types/node': 22.18.10
       '@types/pg': 8.15.5
->>>>>>> 783a90f5
 
   '@next/env@16.0.0-canary.4': {}
 
@@ -9184,11 +9152,7 @@
     dependencies:
       undici-types: 5.26.5
 
-<<<<<<< HEAD
-  '@types/node@22.18.1':
-=======
   '@types/node@22.18.10':
->>>>>>> 783a90f5
     dependencies:
       undici-types: 6.21.0
 
@@ -9539,11 +9503,7 @@
       better-call: 1.0.19
       defu: 6.1.4
       jose: 6.1.0
-<<<<<<< HEAD
-      kysely: 0.28.5
-=======
       kysely: 0.28.8
->>>>>>> 783a90f5
       nanostores: 1.0.1
       zod: 4.1.12
     optionalDependencies:
@@ -9847,22 +9807,14 @@
     transitivePeerDependencies:
       - supports-color
 
-<<<<<<< HEAD
-  drizzle-orm@0.44.6(@libsql/client@0.15.8)(@neondatabase/serverless@1.0.2)(@types/better-sqlite3@7.6.13)(@types/pg@8.15.4)(better-sqlite3@11.10.0)(kysely@0.28.5):
-=======
   drizzle-orm@0.44.6(@libsql/client@0.15.8)(@neondatabase/serverless@1.0.2)(@types/better-sqlite3@7.6.13)(@types/pg@8.15.5)(better-sqlite3@11.10.0)(kysely@0.28.8):
->>>>>>> 783a90f5
     optionalDependencies:
       '@libsql/client': 0.15.8
       '@neondatabase/serverless': 1.0.2
       '@types/better-sqlite3': 7.6.13
       '@types/pg': 8.15.4
       better-sqlite3: 11.10.0
-<<<<<<< HEAD
-      kysely: 0.28.5
-=======
       kysely: 0.28.8
->>>>>>> 783a90f5
 
   dunder-proto@1.0.1:
     dependencies:
@@ -10849,11 +10801,7 @@
 
   kleur@4.1.5: {}
 
-<<<<<<< HEAD
-  kysely@0.28.5: {}
-=======
   kysely@0.28.8: {}
->>>>>>> 783a90f5
 
   language-subtag-registry@0.3.23: {}
 
@@ -11068,11 +11016,7 @@
     dependencies:
       '@next/env': 16.0.0-canary.4
       '@swc/helpers': 0.5.15
-<<<<<<< HEAD
-      caniuse-lite: 1.0.30001741
-=======
       caniuse-lite: 1.0.30001750
->>>>>>> 783a90f5
       postcss: 8.4.31
       react: 19.2.0
       react-dom: 19.2.0(react@19.2.0)
@@ -11783,13 +11727,8 @@
   sharp@0.33.5:
     dependencies:
       color: 4.2.3
-<<<<<<< HEAD
-      detect-libc: 2.0.4
-      semver: 7.7.2
-=======
       detect-libc: 2.1.2
       semver: 7.7.3
->>>>>>> 783a90f5
     optionalDependencies:
       '@img/sharp-darwin-arm64': 0.33.5
       '@img/sharp-darwin-x64': 0.33.5
